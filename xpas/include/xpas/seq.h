#ifndef XPAS_SEQ_H
#define XPAS_SEQ_H

#include <cstdint>
#include <cstddef>
#include <vector>
#include "optional.h"

namespace xpas
{
    /// \brief Sequence traits type.
    /// \details Describes all the properties based on the size of an alphabet, the alphabet itself etc.
    ///
    /// Must declare:
    ///     - size_t alphabet_size
    ///     - size_t max_kmer_length
    ///     - char_type decode(size_t)
    ///     - size_t encode(char_type)
    template<typename SeqType>
    struct seq_traits_impl;

#ifdef SEQ_TYPE_DNA

    /// \brief Auxiliary structure to define the seq_type.
    /// \sa seq_type
    struct dna
    {
        inline static const char* name = "DNA";
    };

    /// \brief A compile-time constant for a current sequence type.
    /// \details Sequence type is determined at compile time for efficiency reasons.
    using seq_type = dna;

    template<>
    struct seq_traits_impl<dna>
    {
        /// \brief The type used to store one base of a sequence.
        using char_type = unsigned char;

        /// \brief The type used to store a k-mer value.
        /// \details K-mers are not stored as strings or char* values, but as values of this type instead.
        /// For example for DNA and k==3 the k-mer "AAA" == 000ul if kmer_t is unsigned long.
        using key_type = uint32_t;

        static const char_type code_to_key[];

        /// \brief Alphabet size
        /// \details The number of different *codes* of the alphabet. For DNA, 'T' and 'U' have the
        /// same code, which counts only once.
        static constexpr size_t alphabet_size = 4;
        static constexpr size_t max_kmer_length = 12;

        /// A type returned by encoding an unambiguous character
        using unambiguous_code_t = optional<uint8_t>;

        /// A type returned by encoding an ambiguous character
        using ambiguous_code_t = optional<std::vector<uint8_t>>;

        static constexpr unambiguous_code_t key_to_code(char_type base)
        {
            switch (base)
            {
                case 'A':
                    [[fallthrough]];
                case 'a':
                    return { 0 };
                case 'C':
                    [[fallthrough]];
                case 'c':
                    return { 1 };
                case 'G':
                    [[fallthrough]];
                case 'g':
                    return { 2 };
                case 'T':
                    [[fallthrough]];
                case 't':
                    [[fallthrough]];
                case 'U':
                    [[fallthrough]];
                case 'u':
                    return { 3 };
                case 'N':
                    [[fallthrough]];
                case 'n':
                    [[fallthrough]];
                case '-':
                    [[fallthrough]];
                case '.':
                    [[fallthrough]];
                default:
                    return nullopt;
            }
        };

        static ambiguous_code_t ambiguous_key_to_code(char_type base)
        {
            switch (base)
            {
                /// Unambiguous characters
                case 'A':
                    [[fallthrough]];
                case 'a':
                    return { { 0 } };
                case 'C':
                    [[fallthrough]];
                case 'c':
                    return { { 1 } };
                case 'G':
                    [[fallthrough]];
                case 'g':
                    return { { 2 } };
                case 'T':
                    [[fallthrough]];
                case 't':
                    [[fallthrough]];
                case 'U':
                    [[fallthrough]];
                case 'u':
                    return { { 3 } };
                /// Purine
                /// R = A | G
                case 'R':
                    [[fallthrough]];
                case 'r':
                    return { { 0, 2 } };
                /// Pyrimidine
                /// Y = C | T
                case 'Y':
                    [[fallthrough]];
                case 'y':
                    return { { 1, 3 } };
                /// Strong
                /// S = C | G
                case 'S':
                    [[fallthrough]];
                case 's':
                    return { { 1, 2 } };
                /// Weak
                /// W = A | T
                case 'W':
                    [[fallthrough]];
                case 'w':
                    return { { 0, 3 } };
                /// Keto
                /// K = G | T
                case 'K':
                    [[fallthrough]];
                case 'k':
                    return { { 2, 3 } };
                /// Amino
                /// M = A | C
                case 'M':
                    [[fallthrough]];
                case 'm':
                    return { { 0, 1 } };
                /// Not A
                case 'B':
                    [[fallthrough]];
                case 'b':
                    return { { 1, 2, 3 } };
                /// Not T/U
                case 'V':
                    [[fallthrough]];
                case 'v':
                    return { { 0, 1, 2 } };
                /// Not G
                case 'H':
                    [[fallthrough]];
                case 'h':
                    return { { 0, 1, 3 } };
                /// Not C
                case 'D':
                    [[fallthrough]];
                case 'd':
                    return { { 0, 2, 3 } };
                /// Any
                case 'X':
                    [[fallthrough]];
                case 'x':
                    [[fallthrough]];
                case 'N':
                    [[fallthrough]];
                case 'n':
                    [[fallthrough]];
                case '.':
                    return { { 0, 1, 2, 3 } };
                default:
                    return nullopt;
            }
        }

        static bool is_gap(char_type base)
        {
            return base == '-';
        }

        static bool is_ambiguous(char_type base)
        {
            const auto optional = ambiguous_key_to_code(base);
            return !optional || optional->size() > 1;
        }
    };

#elif SEQ_TYPE_AA

    /// \brief Auxiliary structure to define the seq_type.
    /// \sa seq_type
    struct aa
    {
        inline static const char* name = "Proteins";
    };

    /// \brief A compile-time constant for a current sequence type.
    /// \details Sequence type is determined at compile time for efficiency reasons.
    using seq_type = aa;

    template<>
    struct seq_traits_impl<aa>
    {
        /// \brief The type used to store one base of a sequence.
        using char_type = unsigned char;

        /// \brief The type used to store a k-mer value.
        /// \details K-mers are not stored as strings or char* values, but as values of this type instead.
        /// For example for proteins and k==3 the k-mer "RRR" == 000ul if kmer_t is unsigned long.
        using key_type = uint32_t;

        static constexpr char_type code_to_key[] = {
            'R', 'H', 'K',
            'D', 'E',
            'S', 'T', 'N', 'Q',
            'C', 'G', 'P',
            'A', 'I', 'L', 'M', 'F', 'W', 'Y', 'V'
        };

        /// \brief Alphabet size
        static constexpr size_t alphabet_size = 20;
        static constexpr size_t max_kmer_length = 6;

        /// A type returned by encoding an unambiguous character
        using unambiguous_code_t = std::optional<uint8_t>;

        /// A type returned by encoding an ambiguous character
        using ambiguous_code_t = std::optional<std::vector<uint8_t>>;

        static constexpr unambiguous_code_t key_to_code(char_type base)
        {
            switch (base)
            {
                case 'R':
                    [[fallthrough]];
                case 'r':
                    return { 0 };
                case 'H':
                    [[fallthrough]];
                case 'h':
                    return { 1 };
                case 'K':
                    [[fallthrough]];
                case 'k':
                    return { 2 };
                case 'D':
                    [[fallthrough]];
                case 'd':
                    return { 3 };
                case 'E':
                    [[fallthrough]];
                case 'e':
                    return { 4 };
                case 'S':
                    [[fallthrough]];
                case 's':
                    return { 5 };
                case 'T':
                    [[fallthrough]];
                case 't':
                    return { 6 };
                case 'N':
                    [[fallthrough]];
                case 'n':
                    return { 7 };
                case 'Q':
                    [[fallthrough]];
                case 'q':
                    return { 8 };
                case 'C':
                    [[fallthrough]];
                case 'c':
                    [[fallthrough]];
                case 'U':
                    [[fallthrough]];
                case 'u':
                    return { 9 };
                case 'G':
                    [[fallthrough]];
                case 'g':
                    return { 10 };
                case 'P':
                    [[fallthrough]];
                case 'p':
                    return { 11 };
                case 'A':
                    [[fallthrough]];
                case 'a':
                    return { 12 };
                case 'I':
                    [[fallthrough]];
                case 'i':
                    return { 13 };
                case 'L':
                    [[fallthrough]];
                case 'l':
                    [[fallthrough]];
                case 'O':
                    [[fallthrough]];
                case 'o':
                    return { 14 };
                case 'M':
                    [[fallthrough]];
                case 'm':
                    return { 15 };
                case 'F':
                    [[fallthrough]];
                case 'f':
                    return { 16 };
                case 'W':
                    [[fallthrough]];
                case 'w':
                    return { 17 };
                case 'Y':
                    [[fallthrough]];
                case 'y':
                    return { 18 };
                case 'V':
                    [[fallthrough]];
                case 'v':
                    return { 19 };

<<<<<<< HEAD
        static const char_type char_set[];
=======
                /// the same as in RAPPAS
                case '*':
                    [[fallthrough]];
                case '!':
                    [[fallthrough]];
                case '-':
                    [[fallthrough]];
                case '.':
                    [[fallthrough]];
                case 'X':
                    [[fallthrough]];
                case 'x':
                    [[fallthrough]];
                default:
                    return std::nullopt;
            }
        };
>>>>>>> 8ea6056c

        static ambiguous_code_t ambiguous_key_to_code(char_type base)
        {
            switch (base)
            {
                /// Unambiguous characters
                case 'R':
                    [[fallthrough]];
                case 'r':
                    return {{0}};
                case 'H':
                    [[fallthrough]];
                case 'h':
                    return {{1}};
                case 'K':
                    [[fallthrough]];
                case 'k':
                    return {{2}};
                case 'D':
                    [[fallthrough]];
                case 'd':
                    return {{3}};
                case 'E':
                    [[fallthrough]];
                case 'e':
                    return {{4}};
                case 'S':
                    [[fallthrough]];
                case 's':
                    return {{5}};
                case 'T':
                    [[fallthrough]];
                case 't':
                    return {{6}};
                case 'N':
                    [[fallthrough]];
                case 'n':
                    return {{7}};
                case 'Q':
                    [[fallthrough]];
                case 'q':
                    return {{8}};
                case 'C':
                    [[fallthrough]];
                case 'c':
                    [[fallthrough]];
                case 'U':
                    [[fallthrough]];
                case 'u':
                    return {{9}};
                case 'G':
                    [[fallthrough]];
                case 'g':
                    return {{10}};
                case 'P':
                    [[fallthrough]];
                case 'p':
                    return {{11}};
                case 'A':
                    [[fallthrough]];
                case 'a':
                    return {{12}};
                case 'I':
                    [[fallthrough]];
                case 'i':
                    return {{13}};
                case 'L':
                    [[fallthrough]];
                case 'l':
                    [[fallthrough]];
                case 'O':
                    [[fallthrough]];
                case 'o':
                    return {{14}};
                case 'M':
                    [[fallthrough]];
                case 'm':
                    return {{15}};
                case 'F':
                    [[fallthrough]];
                case 'f':
                    return {{16}};
                case 'W':
                    [[fallthrough]];
                case 'w':
                    return {{17}};
                case 'Y':
                    [[fallthrough]];
                case 'y':
                    return {{18}};
                case 'V':
                    [[fallthrough]];
                case 'v':
                    return {{19}};

                /// Ambiguous characters
                /// B = D | N
                case 'B':
                    [[fallthrough]];
                case 'b':
                    return {{3, 7}};
                /// Z = E | Q
                case 'Z':
                    [[fallthrough]];
                case 'z':
                    return {{4, 8}};
                /// J = I | L
                case 'J':
                    [[fallthrough]];
                case 'j':
                    return {{13, 14}};

                /// Any
                case 'X':
                    [[fallthrough]];
                case 'x':
                    [[fallthrough]];
                case '*':
                    [[fallthrough]];
                case '!':
                    [[fallthrough]];
                case '.':
                    return {{0, 1, 2, 3, 4, 5, 6, 7, 8, 9, 10, 11, 12, 13, 14, 15, 16, 17, 18, 19}};
                default:
                    return std::nullopt;
            }
        }

        static bool is_gap(char_type base)
        {
            return base == '-';
        }

        static bool is_ambiguous(char_type base)
        {
            const auto optional = ambiguous_key_to_code(base);
            return !optional || optional->size() > 1;
        }
    };
#else
    static_assert(false, """Please define a sequence type to compile core. Supported types:\n"""
                         """SEQ_TYPE_DNA"""
                         """SEQ_TYPE_AA""");
#endif

    using seq_traits = seq_traits_impl<seq_type>;

    /// \brief Returns amount of bits used to store one base of a sequence of given type.
    template<typename SeqType>
    constexpr seq_traits::key_type bit_length();

    /// \brief Returns a value of kmer_t type that can mask the rightmost base of a kmer_t.
    /// \details E.g. for DNA 0b1111...1100
    ///               for AA 0b11...1100000
    template<typename SeqType>
    constexpr seq_traits::key_type rightmost_symbol_mask();

#ifdef SEQ_TYPE_DNA
    template<>
    constexpr seq_traits::key_type bit_length<dna>()
    {
        return seq_traits::key_type{ 2u };
    }

    template<>
    constexpr seq_traits::key_type rightmost_symbol_mask<dna>()
    {
        return seq_traits::key_type{ ~0b11u };
    }

#elif SEQ_TYPE_AA
    template<>
    constexpr seq_traits::key_type bit_length<aa>()
    {
        return seq_traits::key_type{ 5u };
    }

    template<>
    constexpr seq_traits::key_type rightmost_symbol_mask<aa>()
    {
        return seq_traits::key_type{ ~0b11111u };
    }
#else
    /// ...
#endif

    template<typename SeqTraits>
    constexpr typename SeqTraits::char_type decode_impl(uint8_t code)
    {
        return SeqTraits::code_to_key[code];
    }

    const auto decode = decode_impl<seq_traits>;

    template<class SeqTraits>
    struct no_ambiguity_policy_impl
    {
        /// a k-mer code
        using value_type = typename SeqTraits::key_type;

        /// an encode function
        constexpr static auto encode = SeqTraits::key_to_code;
    };

    template<class SeqTraits>
    struct one_ambiguity_policy_impl
    {
        /// a vector of k-mer codes
        using value_type = std::vector<typename SeqTraits::key_type>;

        /// an encode function
        constexpr static auto encode = SeqTraits::ambiguous_key_to_code;
    };

    /// Encodes a character of a sequence of current used sequence type
    template<typename AmbiguityPolicy>
    auto encode(seq_traits::char_type key)
    {
        return AmbiguityPolicy::encode(key);
    }

    /// Aliases of ambiguity polices for used sequence type
    using no_ambiguity_policy = no_ambiguity_policy_impl<seq_traits>;
    using one_ambiguity_policy = one_ambiguity_policy_impl<seq_traits>;
}

#endif<|MERGE_RESOLUTION|>--- conflicted
+++ resolved
@@ -227,13 +227,7 @@
         /// For example for proteins and k==3 the k-mer "RRR" == 000ul if kmer_t is unsigned long.
         using key_type = uint32_t;
 
-        static constexpr char_type code_to_key[] = {
-            'R', 'H', 'K',
-            'D', 'E',
-            'S', 'T', 'N', 'Q',
-            'C', 'G', 'P',
-            'A', 'I', 'L', 'M', 'F', 'W', 'Y', 'V'
-        };
+        static const char_type code_to_key[];
 
         /// \brief Alphabet size
         static constexpr size_t alphabet_size = 20;
@@ -337,10 +331,6 @@
                     [[fallthrough]];
                 case 'v':
                     return { 19 };
-
-<<<<<<< HEAD
-        static const char_type char_set[];
-=======
                 /// the same as in RAPPAS
                 case '*':
                     [[fallthrough]];
@@ -358,7 +348,6 @@
                     return std::nullopt;
             }
         };
->>>>>>> 8ea6056c
 
         static ambiguous_code_t ambiguous_key_to_code(char_type base)
         {
