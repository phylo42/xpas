--- conflicted
+++ resolved
@@ -1,69 +1,7 @@
 cmake_minimum_required(VERSION 3.10 FATAL_ERROR)
 project(xpas LANGUAGES CXX VERSION 0.1.8)
 
-<<<<<<< HEAD
-##########################################################################################
-# PROTEINS
-# WARNING: SEQ_TYPE_AA is not supported yet. We declare a target for this,
-# but it can not be compiled. We also define this target EXCLUDE_FROM_ALL for a while
-# to not build this target by default
-add_library(xpas_aa SHARED EXCLUDE_FROM_ALL "")
-add_library(xpas::aa ALIAS xpas_aa)
-
-target_compile_definitions(xpas_aa
-        PUBLIC
-            SEQ_TYPE_AA)
-
-target_sources(xpas_aa
-        PRIVATE
-            src/xpas/phylo_kmer.cpp
-            src/xpas/phylo_kmer_db.cpp
-            src/xpas/kmer_iterator.cpp
-            src/xpas/phylo_tree.cpp
-        )
-
-# Turn on the warnings and treat them as errors
-target_compile_options(xpas_aa
-        PRIVATE
-            -Wall -Wextra -Wpedantic -Werror
-        )
-
-##########################################################################################
-# DNA
-# Create a library target and set properties
-add_library(xpas_dna SHARED "")
-add_library(xpas::dna ALIAS xpas_dna)
-
-target_compile_definitions(xpas_dna
-        PUBLIC
-            ${HASH_MAP}
-            SEQ_TYPE_DNA)
-
-target_sources(xpas_dna
-        PRIVATE
-            src/xpas/phylo_kmer.cpp include/xpas/phylo_kmer.h
-            src/xpas/phylo_kmer_db.cpp include/xpas/phylo_kmer_db.h
-            src/xpas/kmer_iterator.cpp include/xpas/kmer_iterator.h
-            src/xpas/phylo_tree.cpp include/xpas/phylo_tree.h
-            src/xpas/newick.cpp include/xpas/newick.h
-            src/xpas/seq.cpp include/xpas/seq.h
-            include/xpas/serialization.h
-            include/xpas/version.h
-        )
-
-find_package(Boost REQUIRED COMPONENTS serialization iostreams)
-
 if(${HASH_MAP} STREQUAL "USE_SKA_FLAT_HASH_MAP")
-=======
-# xpas can be compiled to either store phylo k-mer positions or not.
-# Add this line uncommented in the CMakeLists.txt of your main project, if you
-# want to keep positions. Do not add it otherwise.
-# WARNING! Setting it to 0, false or whatever else would still enable positions,
-# xpas checks if the variable is DEFINED no matter what is the value.
-#set(KEEP_POSITIONS 1)
-
-if(${HASH_MAP} STREQUAL USE_SKA_FLAT_HASH_MAP)
->>>>>>> 8ea6056c
     set(HASH_MAP_IMPLEMENTATION skarupke::flat_hash_map)
 elseif(${HASH_MAP} STREQUAL USE_SKA_BYTELL_HASH_MAP)
     set(HASH_MAP_IMPLEMENTATION skarupke::flat_hash_map)
@@ -87,6 +25,7 @@
         src/xpas/kmer_iterator.cpp include/xpas/kmer_iterator.h
         src/xpas/phylo_tree.cpp include/xpas/phylo_tree.h
         src/xpas/newick.cpp include/xpas/newick.h
+        src/xpas/seq.cpp include/xpas/seq.h
         include/xpas/phylo_kmer_db.h
         include/xpas/serialization.h
         include/xpas/version.h)
@@ -100,14 +39,7 @@
         $<BUILD_INTERFACE:${CMAKE_CURRENT_SOURCE_DIR}/include>)
 
 # Turn on the warnings and treat them as errors
-<<<<<<< HEAD
-target_compile_options(xpas_dna
-        PRIVATE
-            -Wall -Wextra -Wpedantic #-Werror
-        )
-=======
-set(COMPILE_OPTIONS -Wall -Wextra -Werror) #-Wpedantic)
->>>>>>> 8ea6056c
+set(COMPILE_OPTIONS -Wall -Wextra -Wpedantic)
 
 # explicitly require c++17 standard
 # TODO: check this out if it is possible to relax this to PUBLIC cxx_std_14 and PRIVATE cxx_std_17
