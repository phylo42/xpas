--- conflicted
+++ resolved
@@ -8,17 +8,10 @@
 
 void phylo_kmer_db::insert(key_type key, const pkdb_value& value)
 {
-<<<<<<< HEAD
-    _map[key][branch] = score;
-}
-
-std::optional<impl::search_result> phylo_kmer_db::search(key_type key) const
-=======
     _map[key].push_back(value);
 }
 
 std::optional<impl::search_result> phylo_kmer_db::search(key_type key) const noexcept
->>>>>>> 5059f2f0
 {
     if (auto it = _map.find(key); it != _map.end())
     {
